--- conflicted
+++ resolved
@@ -8,12 +8,7 @@
 from omegaconf import DictConfig, OmegaConf
 from pytorch_lightning.utilities import rank_zero_only
 
-<<<<<<< HEAD
 def get_logger(name=__name__, level=logging.INFO) -> logging.Logger:
-=======
-
-def get_logger(name=__name__) -> logging.Logger:
->>>>>>> f212e617
     """Initializes multi-GPU-friendly python logger."""
 
     logger = logging.getLogger(name)
@@ -25,50 +20,6 @@
 
     return logger
 
-<<<<<<< HEAD
-=======
-
-def extras(config: DictConfig) -> None:
-    """A couple of optional utilities, controlled by main config file:
-    - disabling warnings
-    - forcing debug friendly configuration
-    - verifying experiment name is set when running in experiment mode
-
-    Modifies DictConfig in place.
-
-    Args:
-        config (DictConfig): Configuration composed by Hydra.
-    """
-
-    log = get_logger(__name__)
-
-    # disable python warnings if <config.ignore_warnings=True>
-    if config.get("ignore_warnings"):
-        log.info("Disabling python warnings! <config.ignore_warnings=True>")
-        warnings.filterwarnings("ignore")
-
-    # verify experiment name is set when running in experiment mode
-    if config.get("experiment_mode") and not config.get("name"):
-        log.info(
-            "Running in experiment mode without the experiment name specified! "
-            "Use `python run.py mode=exp name=experiment_name`"
-        )
-        log.info("Exiting...")
-        exit()
-
-    # force debugger friendly configuration if <config.trainer.fast_dev_run=True>
-    # debuggers don't like GPUs and multiprocessing
-    if config.trainer.get("fast_dev_run"):
-        log.info("Forcing debugger friendly configuration! <config.trainer.fast_dev_run=True>")
-        if config.trainer.get("gpus"):
-            config.trainer.gpus = 0
-        if config.datamodule.get("pin_memory"):
-            config.datamodule.pin_memory = False
-        if config.datamodule.get("num_workers"):
-            config.datamodule.num_workers = 0
-
-
->>>>>>> f212e617
 @rank_zero_only
 def print_config(
     config: DictConfig,
